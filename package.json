--- conflicted
+++ resolved
@@ -3,11 +3,7 @@
     "url": "https://github.com/ipfs/go-ipfs"
   },
   "gx": {
-<<<<<<< HEAD
     "dvcsimport": "github.com/ipfs/go-ipfs",
-=======
-    "dvcsimport": "github.com/ipfs/go-libp2p",
->>>>>>> 189fa76b
     "goversion": "1.7"
   },
   "gxDependencies": [
@@ -182,7 +178,6 @@
       "author": "whyrusleeping",
       "hash": "QmSp3diFRRv4zR25nHU4MWNCdhT4R6cxrTPLx12MCi1TZb",
       "name": "autobatch",
-<<<<<<< HEAD
       "version": "0.2.2"
     },
     {
@@ -261,24 +256,17 @@
       "hash": "QmYvLYkYiVEi5LBHP2uFqiUaHqH7zWnEuRqoNEuGLNG6JB",
       "name": "go-libp2p-kad-dht",
       "version": "1.1.0"
-=======
-      "version": "0.2.0"
     },
     {
       "author": "whyrusleeping",
       "hash": "QmdCL8M8DXJdSRnwhpDhukX5r8ydjxnzPJpaKrFudDA8yn",
       "name": "hang-fds",
       "version": "0.0.0"
->>>>>>> 189fa76b
     }
   ],
   "gxVersion": "0.4.0",
   "language": "go",
   "license": "MIT",
   "name": "go-ipfs",
-<<<<<<< HEAD
   "version": "0.4.4-dev"
-=======
-  "version": "0.4.3"
->>>>>>> 189fa76b
 }